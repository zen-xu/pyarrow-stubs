--- conflicted
+++ resolved
@@ -1165,13 +1165,8 @@
   requires_python: '>=3.9'
 - pypi: .
   name: pyarrow-stubs
-<<<<<<< HEAD
-  version: '19.1'
-  sha256: c4107609c8355eeb758d0b686b01b1b81869c7917375b2a252c08e683db09fce
-=======
   version: '19.2'
   sha256: 66bdbf64eaee62ff3dbf4f22f8aec74f3c5c4450bb382ca568182752046d42f4
->>>>>>> 8fe826ac
   requires_dist:
   - pyarrow>=19
   requires_python: '>=3.9,<4'
