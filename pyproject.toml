--- conflicted
+++ resolved
@@ -48,12 +48,7 @@
 ipython       = "*"
 scipy         = "*"
 pre-commit    = "*"
-<<<<<<< HEAD
-mypy          = ">=1.15"
 ruff          = ">=0.11.5"
-=======
-ruff          = ">=0.5"
->>>>>>> 1163c93e
 types-cffi    = "*"
 pandas-stubs  = "*"
 hatchling     = "*"
