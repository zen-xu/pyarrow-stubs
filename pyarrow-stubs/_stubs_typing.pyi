--- conflicted
+++ resolved
@@ -1,10 +1,7 @@
-<<<<<<< HEAD
-from collections.abc import Sequence
-=======
 import datetime as dt
 
+from collections.abc import Sequence
 from decimal import Decimal
->>>>>>> c9e48582
 from typing import Any, Collection, Literal, Protocol, TypeAlias, TypeVar
 
 import numpy as np
@@ -31,16 +28,11 @@
 ]
 NullEncoding: TypeAlias = Literal["mask", "encode"]
 NullSelectionBehavior: TypeAlias = Literal["drop", "emit_null"]
-<<<<<<< HEAD
 Mask: TypeAlias = Sequence[bool | None] | NDArray[np.bool_] | BooleanArray
 Indices: TypeAlias = Sequence[int] | NDArray[np.integer] | IntegerArray
-=======
-Mask: TypeAlias = list[bool | None] | NDArray[np.bool_] | BooleanArray
-Indices: TypeAlias = list[int] | NDArray[np.integer] | IntegerArray
 PyScalar: TypeAlias = (
     bool | int | float | Decimal | str | bytes | dt.date | dt.datetime | dt.time | dt.timedelta
 )
->>>>>>> c9e48582
 
 _T = TypeVar("_T")
 SingleOrList: TypeAlias = list[_T] | _T
